package duckdb

import (
	"testing"

	"github.com/stretchr/testify/require"
)

<<<<<<< HEAD
type testTypeValues struct {
	input  string
	output string
}

type testTypeInfo struct {
	TypeInfo
	testTypeValues
}

var testPrimitiveSQLValues = map[Type]testTypeValues{
	TYPE_BOOLEAN:      {input: `true::BOOLEAN`, output: `true`},
	TYPE_TINYINT:      {input: `42::TINYINT`, output: `42`},
	TYPE_SMALLINT:     {input: `42::SMALLINT`, output: `42`},
	TYPE_INTEGER:      {input: `42::INTEGER`, output: `42`},
	TYPE_BIGINT:       {input: `42::BIGINT`, output: `42`},
	TYPE_UTINYINT:     {input: `43::UTINYINT`, output: `43`},
	TYPE_USMALLINT:    {input: `43::USMALLINT`, output: `43`},
	TYPE_UINTEGER:     {input: `43::UINTEGER`, output: `43`},
	TYPE_UBIGINT:      {input: `43::UBIGINT`, output: `43`},
	TYPE_FLOAT:        {input: `1.7::FLOAT`, output: `1.7`},
	TYPE_DOUBLE:       {input: `1.7::DOUBLE`, output: `1.7`},
	TYPE_TIMESTAMP:    {input: `TIMESTAMP '1992-09-20 11:30:00.123456789'`, output: `1992-09-20 11:30:00.123456`},
	TYPE_DATE:         {input: `DATE '1992-09-20 11:30:00.123456789'`, output: `1992-09-20`},
	TYPE_TIME:         {input: `TIME '1992-09-20 11:30:00.123456789'`, output: `11:30:00.123456`},
	TYPE_INTERVAL:     {input: `INTERVAL 1 YEAR`, output: `1 year`},
	TYPE_HUGEINT:      {input: `44::HUGEINT`, output: `44`},
	TYPE_VARCHAR:      {input: `'hello world'::VARCHAR`, output: `hello world`},
	TYPE_BLOB:         {input: `'\xAA'::BLOB`, output: `\xAA`},
	TYPE_TIMESTAMP_S:  {input: `TIMESTAMP_S '1992-09-20 11:30:00.123456789'`, output: `1992-09-20 11:30:00`},
	TYPE_TIMESTAMP_MS: {input: `TIMESTAMP_MS '1992-09-20 11:30:00.123456789'`, output: `1992-09-20 11:30:00.123`},
	TYPE_TIMESTAMP_NS: {input: `TIMESTAMP_NS '1992-09-20 11:30:00.123456789'`, output: `1992-09-20 11:30:00.123456789`},
	TYPE_UUID:         {input: `uuid()`, output: ``},
	TYPE_TIMESTAMP_TZ: {input: `TIMESTAMPTZ '1992-09-20 11:30:00.123456789'`, output: `1992-09-20 11:30:00.123456+00`},
}

func getTypeInfos(t *testing.T) []testTypeInfo {
=======
func TestTypeInfo(t *testing.T) {
>>>>>>> cdf8723b
	var primitiveTypes []Type
	for k := range typeToStringMap {
		_, inMap := unsupportedTypeToStringMap[k]
		if inMap && k != TYPE_ANY {
			continue
		}
		switch k {
		case TYPE_DECIMAL, TYPE_ENUM, TYPE_LIST, TYPE_STRUCT, TYPE_MAP:
			continue
		}
		primitiveTypes = append(primitiveTypes, k)
	}

	// Create each primitive type information.
	var typeInfos []testTypeInfo
	for _, primitive := range primitiveTypes {
		info, err := NewTypeInfo(primitive)
		require.NoError(t, err)
<<<<<<< HEAD
		info := testTypeInfo{
			TypeInfo:       typeInfo,
			testTypeValues: testPrimitiveSQLValues[typeInfo.t],
		}
=======
>>>>>>> cdf8723b
		typeInfos = append(typeInfos, info)
	}

	// Create nested types.
<<<<<<< HEAD
	decimalInfo := testTypeInfo{
		TypeInfo: DecimalTypeInfo(3, 2),
		testTypeValues: testTypeValues{
			input:  `4::DECIMAL(3, 2)`,
			output: `4.00`,
		},
	}

	names := []string{"hello", "world"}
	info, err := EnumTypeInfo(names)
	enumInfo := testTypeInfo{
		TypeInfo: info,
		testTypeValues: testTypeValues{
			input:  `'hello'::greeting`,
			output: `hello`,
		},
	}
	require.NoError(t, err)

	info, err = ListTypeInfo(decimalInfo.TypeInfo)
	listInfo := testTypeInfo{
		TypeInfo: info,
		testTypeValues: testTypeValues{
			input:  `[4::DECIMAL(3, 2)]`,
			output: `[4.00]`,
		},
	}
	require.NoError(t, err)

	info, err = ListTypeInfo(listInfo.TypeInfo)
	nestedListInfo := testTypeInfo{
		TypeInfo: info,
		testTypeValues: testTypeValues{
			input:  `[[4::DECIMAL(3, 2)]]`,
			output: `[[4.00]]`,
		},
	}
	require.NoError(t, err)

	childTypeInfos := []TypeInfo{enumInfo.TypeInfo, nestedListInfo.TypeInfo}
	info, err = StructTypeInfo(childTypeInfos, names)
	structTypeInfo := testTypeInfo{
		TypeInfo: info,
		testTypeValues: testTypeValues{
			input:  `{'hello': 'hello'::greeting, 'world': [[4::DECIMAL(3, 2)]]}`,
			output: `{'hello': hello, 'world': [[4.00]]}`,
		},
	}
	require.NoError(t, err)

	nestedChildTypeInfos := []TypeInfo{structTypeInfo.TypeInfo, listInfo.TypeInfo}
	info, err = StructTypeInfo(nestedChildTypeInfos, names)
	nestedStructTypeInfo := testTypeInfo{
		TypeInfo: info,
		testTypeValues: testTypeValues{
			input: `{
						'hello': {'hello': 'hello'::greeting, 'world': [[4::DECIMAL(3, 2)]]},
						'world': [4::DECIMAL(3, 2)]
					}`,
			output: `{'hello': {'hello': hello, 'world': [[4.00]]}, 'world': [4.00]}`,
		},
	}
	require.NoError(t, err)

	info, err = MapTypeInfo(decimalInfo.TypeInfo, nestedStructTypeInfo.TypeInfo)
	mapTypeInfo := testTypeInfo{
		TypeInfo: info,
		testTypeValues: testTypeValues{
			input: `MAP {
					4::DECIMAL(3, 2) : {
						'hello': {'hello': 'hello'::greeting, 'world': [[4::DECIMAL(3, 2)]]},
						'world': [4::DECIMAL(3, 2)]
					}
					}`,
			output: `{4.00={'hello': {'hello': hello, 'world': [[4.00]]}, 'world': [4.00]}}`,
		},
	}
	require.NoError(t, err)

	typeInfos = append(typeInfos, decimalInfo, enumInfo, listInfo, nestedListInfo, structTypeInfo, nestedStructTypeInfo, mapTypeInfo)
	return typeInfos
}

func TestTypeInterface(t *testing.T) {
	typeInfos := getTypeInfos(t)
=======
	decimalInfo := NewDecimalInfo(3, 2)
	enumInfo := NewEnumInfo("hello", "world")
	listInfo, err := NewListInfo(decimalInfo)
	require.NoError(t, err)
	nestedListInfo, err := NewListInfo(listInfo)
	require.NoError(t, err)

	firstEntry, err := NewStructEntry(enumInfo, "hello")
	require.NoError(t, err)
	secondEntry, err := NewStructEntry(nestedListInfo, "world")
	require.NoError(t, err)
	structInfo, err := NewStructInfo(firstEntry, secondEntry)
	require.NoError(t, err)

	firstEntry, err = NewStructEntry(structInfo, "hello")
	require.NoError(t, err)
	secondEntry, err = NewStructEntry(listInfo, "world")
	require.NoError(t, err)
	nestedStructInfo, err := NewStructInfo(firstEntry, secondEntry)
	require.NoError(t, err)

	mapInfo, err := NewMapInfo(nestedStructInfo, nestedListInfo)
	require.NoError(t, err)

	typeInfos = append(typeInfos, decimalInfo, enumInfo, listInfo, nestedListInfo, structInfo, nestedStructInfo, mapInfo)
>>>>>>> cdf8723b

	// Use each type as a child.
	for _, info := range typeInfos {
<<<<<<< HEAD
		_, err := ListTypeInfo(info.TypeInfo)
		require.NoError(t, err)
=======
		_, err = NewListInfo(info)
		require.NoError(t, err)
	}
}

func TestErrTypeInfo(t *testing.T) {
	t.Parallel()

	var incorrectTypes []Type
	incorrectTypes = append(incorrectTypes, TYPE_DECIMAL, TYPE_ENUM, TYPE_LIST, TYPE_STRUCT, TYPE_MAP)

	for _, incorrect := range incorrectTypes {
		_, err := NewTypeInfo(incorrect)
		testError(t, err, errAPI.Error(), tryOtherFuncErrMsg)
	}

	var unsupportedTypes []Type
	for k := range unsupportedTypeToStringMap {
		if k != TYPE_ANY {
			unsupportedTypes = append(unsupportedTypes, k)
		}
	}

	for _, unsupported := range unsupportedTypes {
		_, err := NewTypeInfo(unsupported)
		testError(t, err, errAPI.Error(), unsupportedTypeErrMsg)
>>>>>>> cdf8723b
	}

	validInfo, err := NewTypeInfo(TYPE_FLOAT)
	require.NoError(t, err)

	// Invalid STRUCT entry.
	_, err = NewStructEntry(validInfo, "")
	testError(t, err, errAPI.Error(), errEmptyName.Error())

	validStructEntry, err := NewStructEntry(validInfo, "hello")
	require.NoError(t, err)
	nilStructEntry, err := NewStructEntry(nil, "hello")
	require.NoError(t, err)

	// Invalid interfaces.
	_, err = NewListInfo(nil)
	testError(t, err, errAPI.Error(), interfaceIsNilErrMsg)

	_, err = NewStructInfo(nil)
	testError(t, err, errAPI.Error(), interfaceIsNilErrMsg)
	_, err = NewStructInfo(validStructEntry, nil)
	testError(t, err, errAPI.Error(), interfaceIsNilErrMsg)
	_, err = NewStructInfo(nilStructEntry, validStructEntry)
	testError(t, err, errAPI.Error(), interfaceIsNilErrMsg)
	_, err = NewStructInfo(validStructEntry, nilStructEntry)
	testError(t, err, errAPI.Error(), interfaceIsNilErrMsg)

	_, err = NewMapInfo(nil, validInfo)
	testError(t, err, errAPI.Error(), interfaceIsNilErrMsg)
	_, err = NewMapInfo(validInfo, nil)
	testError(t, err, errAPI.Error(), interfaceIsNilErrMsg)
}<|MERGE_RESOLUTION|>--- conflicted
+++ resolved
@@ -6,7 +6,14 @@
 	"github.com/stretchr/testify/require"
 )
 
-<<<<<<< HEAD
+package duckdb
+
+import (
+"testing"
+
+"github.com/stretchr/testify/require"
+)
+
 type testTypeValues struct {
 	input  string
 	output string
@@ -44,13 +51,10 @@
 }
 
 func getTypeInfos(t *testing.T) []testTypeInfo {
-=======
-func TestTypeInfo(t *testing.T) {
->>>>>>> cdf8723b
 	var primitiveTypes []Type
 	for k := range typeToStringMap {
 		_, inMap := unsupportedTypeToStringMap[k]
-		if inMap && k != TYPE_ANY {
+		if inMap {
 			continue
 		}
 		switch k {
@@ -63,20 +67,16 @@
 	// Create each primitive type information.
 	var typeInfos []testTypeInfo
 	for _, primitive := range primitiveTypes {
-		info, err := NewTypeInfo(primitive)
+		typeInfo, err := PrimitiveTypeInfo(primitive)
 		require.NoError(t, err)
-<<<<<<< HEAD
 		info := testTypeInfo{
 			TypeInfo:       typeInfo,
 			testTypeValues: testPrimitiveSQLValues[typeInfo.t],
 		}
-=======
->>>>>>> cdf8723b
 		typeInfos = append(typeInfos, info)
 	}
 
 	// Create nested types.
-<<<<<<< HEAD
 	decimalInfo := testTypeInfo{
 		TypeInfo: DecimalTypeInfo(3, 2),
 		testTypeValues: testTypeValues{
@@ -162,43 +162,68 @@
 
 func TestTypeInterface(t *testing.T) {
 	typeInfos := getTypeInfos(t)
-=======
-	decimalInfo := NewDecimalInfo(3, 2)
-	enumInfo := NewEnumInfo("hello", "world")
-	listInfo, err := NewListInfo(decimalInfo)
-	require.NoError(t, err)
-	nestedListInfo, err := NewListInfo(listInfo)
-	require.NoError(t, err)
-
-	firstEntry, err := NewStructEntry(enumInfo, "hello")
-	require.NoError(t, err)
-	secondEntry, err := NewStructEntry(nestedListInfo, "world")
-	require.NoError(t, err)
-	structInfo, err := NewStructInfo(firstEntry, secondEntry)
-	require.NoError(t, err)
-
-	firstEntry, err = NewStructEntry(structInfo, "hello")
-	require.NoError(t, err)
-	secondEntry, err = NewStructEntry(listInfo, "world")
-	require.NoError(t, err)
-	nestedStructInfo, err := NewStructInfo(firstEntry, secondEntry)
-	require.NoError(t, err)
-
-	mapInfo, err := NewMapInfo(nestedStructInfo, nestedListInfo)
-	require.NoError(t, err)
-
-	typeInfos = append(typeInfos, decimalInfo, enumInfo, listInfo, nestedListInfo, structInfo, nestedStructInfo, mapInfo)
->>>>>>> cdf8723b
 
 	// Use each type as a child.
 	for _, info := range typeInfos {
-<<<<<<< HEAD
 		_, err := ListTypeInfo(info.TypeInfo)
 		require.NoError(t, err)
-=======
-		_, err = NewListInfo(info)
-		require.NoError(t, err)
-	}
+	}
+}
+
+func TestTypeInfo(t *testing.T) {
+var primitiveTypes []Type
+for k := range typeToStringMap {
+_, inMap := unsupportedTypeToStringMap[k]
+if inMap && k != TYPE_ANY {
+continue
+}
+switch k {
+case TYPE_DECIMAL, TYPE_ENUM, TYPE_LIST, TYPE_STRUCT, TYPE_MAP:
+continue
+}
+primitiveTypes = append(primitiveTypes, k)
+}
+
+// Create each primitive type information.
+var typeInfos []TypeInfo
+for _, primitive := range primitiveTypes {
+info, err := NewTypeInfo(primitive)
+require.NoError(t, err)
+typeInfos = append(typeInfos, info)
+}
+
+// Create nested types.
+decimalInfo := NewDecimalInfo(3, 2)
+enumInfo := NewEnumInfo("hello", "world")
+listInfo, err := NewListInfo(decimalInfo)
+require.NoError(t, err)
+nestedListInfo, err := NewListInfo(listInfo)
+require.NoError(t, err)
+
+firstEntry, err := NewStructEntry(enumInfo, "hello")
+require.NoError(t, err)
+secondEntry, err := NewStructEntry(nestedListInfo, "world")
+require.NoError(t, err)
+structInfo, err := NewStructInfo(firstEntry, secondEntry)
+require.NoError(t, err)
+
+firstEntry, err = NewStructEntry(structInfo, "hello")
+require.NoError(t, err)
+secondEntry, err = NewStructEntry(listInfo, "world")
+require.NoError(t, err)
+nestedStructInfo, err := NewStructInfo(firstEntry, secondEntry)
+require.NoError(t, err)
+
+mapInfo, err := NewMapInfo(nestedStructInfo, nestedListInfo)
+require.NoError(t, err)
+
+typeInfos = append(typeInfos, decimalInfo, enumInfo, listInfo, nestedListInfo, structInfo, nestedStructInfo, mapInfo)
+
+// Use each type as a child and to create the respective logical type.
+for _, info := range typeInfos {
+_, err = NewListInfo(info)
+require.NoError(t, err)
+}
 }
 
 func TestErrTypeInfo(t *testing.T) {
@@ -222,7 +247,6 @@
 	for _, unsupported := range unsupportedTypes {
 		_, err := NewTypeInfo(unsupported)
 		testError(t, err, errAPI.Error(), unsupportedTypeErrMsg)
->>>>>>> cdf8723b
 	}
 
 	validInfo, err := NewTypeInfo(TYPE_FLOAT)
@@ -254,4 +278,4 @@
 	testError(t, err, errAPI.Error(), interfaceIsNilErrMsg)
 	_, err = NewMapInfo(validInfo, nil)
 	testError(t, err, errAPI.Error(), interfaceIsNilErrMsg)
-}+}
